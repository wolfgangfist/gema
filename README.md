# CSM

**2025/03/13** - We are releasing the 1B CSM variant. The checkpoint is [hosted on HuggingFace](https://huggingface.co/sesame/csm_1b).

---

CSM (Conversational Speech Model) is a speech generation model from [Sesame](https://www.sesame.com) that generates RVQ audio codes from text and audio inputs. The model architecture employs a [Llama](https://www.llama.com/) backbone and a smaller audio decoder that produces [Mimi](https://huggingface.co/kyutai/mimi) audio codes.

A fine-tuned variant of CSM powers the [interactive voice demo](https://www.sesame.com/voicedemo) shown in our [blog post](https://www.sesame.com/research/crossing_the_uncanny_valley_of_voice).

A hosted [HuggingFace space](https://huggingface.co/spaces/sesame/csm-1b) is also available for testing audio generation.

## Requirements

* A CUDA-compatible GPU (runs on CPU otherwise)
* The code has been tested on CUDA 12.4 and 12.6, but it may also work on other versions
* Similarly, Python 3.10 is recommended, but newer versions may be fine
* For some audio operations, `ffmpeg` may be required
* Access to the following Hugging Face models:
  * [Llama-3.2-1B](https://huggingface.co/meta-llama/Llama-3.2-1B)
  * [CSM-1B](https://huggingface.co/sesame/csm-1b)

### Setup

Clone and setup the repo:

```bash
git clone git@github.com:SesameAILabs/csm.git
cd csm
python3.10 -m venv .venv
source .venv/bin/activate

# Set environment variable to disable Triton compilation
export NO_TORCH_COMPILE=1

pip install -r requirements.txt

<<<<<<< HEAD
Install ffmpeg (required for audio processing):

```bash
# On macOS with Homebrew
brew install ffmpeg

# On Ubuntu/Debian
sudo apt-get install ffmpeg

# On Windows
# Download from https://ffmpeg.org/download.html
=======
# You will need access to CSM-1B and Llama-3.2-1B
huggingface-cli login
>>>>>>> 0348492c
```


### Quick Start

Run the model using the command line interface:

```bash
# Option 1: Set environment variable when running
NO_TORCH_COMPILE=1 python run_csm.py

# Option 2: Run normally (environment variable is set in the script)
python run_csm.py
```

The script will automatically use CUDA if available for faster generation,
otherwise it will fall back to CPU mode.

python run_csm.py
from huggingface_hub import hf_hub_download
from generator import load_csm_1b
import torchaudio
import torch

# Use CUDA if available, otherwise CPU
device = "cuda" if torch.cuda.is_available() else "cpu"

model_path = hf_hub_download(repo_id="sesame/csm-1b", filename="ckpt.pt")
generator = load_csm_1b(model_path, device)
audio = generator.generate(
    text="Hello from Sesame.",
    speaker=0,
    context=[],
    max_audio_length_ms=10_000,
)

torchaudio.save("audio.wav", audio.unsqueeze(0).cpu(), generator.sample_rate)
```

CSM sounds best when provided with context. You can prompt or provide context to the model using a `Segment` for each speaker's utterance.

```python
speakers = [0, 1, 0, 0]
transcripts = [
    "Hey how are you doing.",
    "Pretty good, pretty good.",
    "I'm great.",
    "So happy to be speaking to you.",
]
audio_paths = [
    "utterance_0.wav",
    "utterance_1.wav",
    "utterance_2.wav",
    "utterance_3.wav",
]

def load_audio(audio_path):
    audio_tensor, sample_rate = torchaudio.load(audio_path)
    audio_tensor = torchaudio.functional.resample(
        audio_tensor.squeeze(0), orig_freq=sample_rate, new_freq=generator.sample_rate
    )
    return audio_tensor

segments = [
    Segment(text=transcript, speaker=speaker, audio=load_audio(audio_path))
    for transcript, speaker, audio_path in zip(transcripts, speakers, audio_paths)
]
audio = generator.generate(
    text="Me too, this is some cool stuff huh?",
    speaker=1,
    context=segments,
    max_audio_length_ms=10_000,
)

torchaudio.save("audio.wav", audio.unsqueeze(0).cpu(), generator.sample_rate)
```

## FAQ

**Does this model come with any voices?**

The model open-sourced here is a base generation model. It is capable of producing a variety of voices, but it has not been fine-tuned on any specific voice.

**Can I converse with the model?**

CSM is trained to be an audio generation model and not a general-purpose multimodal LLM. It cannot generate text. We suggest using a separate LLM for text generation.

**Does it support other languages?**

The model has some capacity for non-English languages due to data contamination in the training data, but it likely won't do well.

## Misuse and abuse ⚠️

This project provides a high-quality speech generation model for research and educational purposes. While we encourage responsible and ethical use, we **explicitly prohibit** the following:

- **Impersonation or Fraud**: Do not use this model to generate speech that mimics real individuals without their explicit consent.
- **Misinformation or Deception**: Do not use this model to create deceptive or misleading content, such as fake news or fraudulent calls.
- **Illegal or Harmful Activities**: Do not use this model for any illegal, harmful, or malicious purposes.

By using this model, you agree to comply with all applicable laws and ethical guidelines. We are **not responsible** for any misuse, and we strongly condemn unethical applications of this technology.

---

## Authors
Johan Schalkwyk, Ankit Kumar, Dan Lyth, Sefik Emre Eskimez, Zack Hodari, Cinjon Resnick, Ramon Sanabria, Raven Jiang, and the Sesame team.<|MERGE_RESOLUTION|>--- conflicted
+++ resolved
@@ -35,7 +35,6 @@
 
 pip install -r requirements.txt
 
-<<<<<<< HEAD
 Install ffmpeg (required for audio processing):
 
 ```bash
@@ -47,10 +46,10 @@
 
 # On Windows
 # Download from https://ffmpeg.org/download.html
-=======
+
 # You will need access to CSM-1B and Llama-3.2-1B
 huggingface-cli login
->>>>>>> 0348492c
+
 ```
 
 
