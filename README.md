# CSM

**2025/03/13** - We are releasing the 1B CSM variant. The checkpoint is [hosted on Hugging Face](https://huggingface.co/sesame/csm_1b).

---

CSM (Conversational Speech Model) is a speech generation model from [Sesame](https://www.sesame.com) that generates RVQ audio codes from text and audio inputs. The model architecture employs a [Llama](https://www.llama.com/) backbone and a smaller audio decoder that produces [Mimi](https://huggingface.co/kyutai/mimi) audio codes.

A fine-tuned variant of CSM powers the [interactive voice demo](https://www.sesame.com/voicedemo) shown in our [blog post](https://www.sesame.com/research/crossing_the_uncanny_valley_of_voice).

A hosted [Hugging Face space](https://huggingface.co/spaces/sesame/csm-1b) is also available for testing audio generation.

## Requirements

* A CUDA-compatible GPU
* The code has been tested on CUDA 12.4 and 12.6, but it may also work on other versions
* Similarly, Python 3.10 is recommended, but newer versions may be fine
* For some audio operations, `ffmpeg` may be required
* Access to the following Hugging Face models:
  * [Llama-3.2-1B](https://huggingface.co/meta-llama/Llama-3.2-1B)
  * [CSM-1B](https://huggingface.co/sesame/csm-1b)

### Setup

```bash
git clone git@github.com:SesameAILabs/csm.git
cd csm
python3.10 -m venv .venv
source .venv/bin/activate
pip install -r requirements.txt
```

### Windows Setup

The `triton` package cannot be installed in Windows. Instead use `pip install triton-windows`.

## Usage

Generate a sentence

```python
import torchaudio
<<<<<<< HEAD
from generator import load_csm_1b

generator = load_csm_1b(device="cuda")

=======
import torch

if torch.backends.mps.is_available():
    device = "mps"
elif torch.cuda.is_available():
    device = "cuda"
else:
    device = "cpu"
model_path = hf_hub_download(repo_id="sesame/csm-1b", filename="ckpt.pt")
generator = load_csm_1b(model_path, device)
>>>>>>> 66749a95
audio = generator.generate(
    text="Hello from Sesame.",
    speaker=0,
    context=[],
    max_audio_length_ms=10_000,
)

torchaudio.save("audio.wav", audio.unsqueeze(0).cpu(), generator.sample_rate)
```

CSM sounds best when provided with context. You can prompt or provide context to the model using a `Segment` for each speaker's utterance.

```python
speakers = [0, 1, 0, 0]
transcripts = [
    "Hey how are you doing.",
    "Pretty good, pretty good.",
    "I'm great.",
    "So happy to be speaking to you.",
]
audio_paths = [
    "utterance_0.wav",
    "utterance_1.wav",
    "utterance_2.wav",
    "utterance_3.wav",
]

def load_audio(audio_path):
    audio_tensor, sample_rate = torchaudio.load(audio_path)
    audio_tensor = torchaudio.functional.resample(
        audio_tensor.squeeze(0), orig_freq=sample_rate, new_freq=generator.sample_rate
    )
    return audio_tensor

segments = [
    Segment(text=transcript, speaker=speaker, audio=load_audio(audio_path))
    for transcript, speaker, audio_path in zip(transcripts, speakers, audio_paths)
]
audio = generator.generate(
    text="Me too, this is some cool stuff huh?",
    speaker=1,
    context=segments,
    max_audio_length_ms=10_000,
)

torchaudio.save("audio.wav", audio.unsqueeze(0).cpu(), generator.sample_rate)
```

## FAQ

**Does this model come with any voices?**

The model open-sourced here is a base generation model. It is capable of producing a variety of voices, but it has not been fine-tuned on any specific voice.

**Can I converse with the model?**

CSM is trained to be an audio generation model and not a general-purpose multimodal LLM. It cannot generate text. We suggest using a separate LLM for text generation.

**Does it support other languages?**

The model has some capacity for non-English languages due to data contamination in the training data, but it likely won't do well.

## Misuse and abuse ⚠️

This project provides a high-quality speech generation model for research and educational purposes. While we encourage responsible and ethical use, we **explicitly prohibit** the following:

- **Impersonation or Fraud**: Do not use this model to generate speech that mimics real individuals without their explicit consent.
- **Misinformation or Deception**: Do not use this model to create deceptive or misleading content, such as fake news or fraudulent calls.
- **Illegal or Harmful Activities**: Do not use this model for any illegal, harmful, or malicious purposes.

By using this model, you agree to comply with all applicable laws and ethical guidelines. We are **not responsible** for any misuse, and we strongly condemn unethical applications of this technology.

---

## Authors
Johan Schalkwyk, Ankit Kumar, Dan Lyth, Sefik Emre Eskimez, Zack Hodari, Cinjon Resnick, Ramon Sanabria, Raven Jiang, and the Sesame team.<|MERGE_RESOLUTION|>--- conflicted
+++ resolved
@@ -40,13 +40,8 @@
 
 ```python
 import torchaudio
-<<<<<<< HEAD
+import torch
 from generator import load_csm_1b
-
-generator = load_csm_1b(device="cuda")
-
-=======
-import torch
 
 if torch.backends.mps.is_available():
     device = "mps"
@@ -54,9 +49,9 @@
     device = "cuda"
 else:
     device = "cpu"
-model_path = hf_hub_download(repo_id="sesame/csm-1b", filename="ckpt.pt")
-generator = load_csm_1b(model_path, device)
->>>>>>> 66749a95
+
+generator = load_csm_1b(device="cuda")
+
 audio = generator.generate(
     text="Hello from Sesame.",
     speaker=0,
